--- conflicted
+++ resolved
@@ -278,13 +278,8 @@
             intrin->variables[0]->var->data.driver_location);
 
          if (load->intrinsic == nir_intrinsic_load_uniform) {
-<<<<<<< HEAD
-            load->const_index[1] =
-               state->type_size(intrin->variables[0]->var->type);
-=======
             nir_intrinsic_set_range(load,
                state->type_size(intrin->variables[0]->var->type));
->>>>>>> f1d29099
          }
 
          if (per_vertex)
