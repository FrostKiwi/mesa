--- conflicted
+++ resolved
@@ -1129,13 +1129,10 @@
        * When we XOR the sources, the top bit is 0 if they are the same and 1
        * if they are different.  We can then use a conditional modifier to
        * turn that into a predicate.  This leads us to an XOR.l instruction.
-<<<<<<< HEAD
-=======
        *
        * Technically, according to the PRM, you're not allowed to use .l on a
        * XOR instruction.  However, emperical experiments and Curro's reading
        * of the simulator source both indicate that it's safe.
->>>>>>> 171a570f
        */
       src_reg tmp = src_reg(this, glsl_type::ivec4_type);
       inst = emit(XOR(dst_reg(tmp), op[0], op[1]));
