/*
 * Copyright © 2015 Intel Corporation
 *
 * Permission is hereby granted, free of charge, to any person obtaining a
 * copy of this software and associated documentation files (the "Software"),
 * to deal in the Software without restriction, including without limitation
 * the rights to use, copy, modify, merge, publish, distribute, sublicense,
 * and/or sell copies of the Software, and to permit persons to whom the
 * Software is furnished to do so, subject to the following conditions:
 *
 * The above copyright notice and this permission notice (including the next
 * paragraph) shall be included in all copies or substantial portions of the
 * Software.
 *
 * THE SOFTWARE IS PROVIDED "AS IS", WITHOUT WARRANTY OF ANY KIND, EXPRESS OR
 * IMPLIED, INCLUDING BUT NOT LIMITED TO THE WARRANTIES OF MERCHANTABILITY,
 * FITNESS FOR A PARTICULAR PURPOSE AND NONINFRINGEMENT.  IN NO EVENT SHALL
 * THE AUTHORS OR COPYRIGHT HOLDERS BE LIABLE FOR ANY CLAIM, DAMAGES OR OTHER
 * LIABILITY, WHETHER IN AN ACTION OF CONTRACT, TORT OR OTHERWISE, ARISING
 * FROM, OUT OF OR IN CONNECTION WITH THE SOFTWARE OR THE USE OR OTHER DEALINGS
 * IN THE SOFTWARE.
 */

#include "brw_nir.h"
#include "brw_vec4.h"
#include "brw_vec4_builder.h"
#include "brw_vec4_surface_builder.h"
#include "brw_program.h"

using namespace brw;
using namespace brw::surface_access;

namespace brw {

void
vec4_visitor::emit_nir_code()
{
   if (nir->num_uniforms > 0)
      nir_setup_uniforms();

   nir_setup_system_values();

   /* get the main function and emit it */
   nir_foreach_function(nir, function) {
      assert(strcmp(function->name, "main") == 0);
      assert(function->impl);
      nir_emit_impl(function->impl);
   }
}

void
vec4_visitor::nir_setup_system_value_intrinsic(nir_intrinsic_instr *instr)
{
   dst_reg *reg;

   switch (instr->intrinsic) {
   case nir_intrinsic_load_vertex_id:
      unreachable("should be lowered by lower_vertex_id().");

   case nir_intrinsic_load_vertex_id_zero_base:
      reg = &nir_system_values[SYSTEM_VALUE_VERTEX_ID_ZERO_BASE];
      if (reg->file == BAD_FILE)
         *reg = *make_reg_for_system_value(SYSTEM_VALUE_VERTEX_ID_ZERO_BASE,
                                           glsl_type::int_type);
      break;

   case nir_intrinsic_load_base_vertex:
      reg = &nir_system_values[SYSTEM_VALUE_BASE_VERTEX];
      if (reg->file == BAD_FILE)
         *reg = *make_reg_for_system_value(SYSTEM_VALUE_BASE_VERTEX,
                                           glsl_type::int_type);
      break;

   case nir_intrinsic_load_instance_id:
      reg = &nir_system_values[SYSTEM_VALUE_INSTANCE_ID];
      if (reg->file == BAD_FILE)
         *reg = *make_reg_for_system_value(SYSTEM_VALUE_INSTANCE_ID,
                                           glsl_type::int_type);
      break;

   case nir_intrinsic_load_base_instance:
      reg = &nir_system_values[SYSTEM_VALUE_BASE_INSTANCE];
      if (reg->file == BAD_FILE)
         *reg = *make_reg_for_system_value(SYSTEM_VALUE_BASE_INSTANCE,
                                           glsl_type::int_type);
      break;

   case nir_intrinsic_load_draw_id:
      reg = &nir_system_values[SYSTEM_VALUE_DRAW_ID];
      if (reg->file == BAD_FILE)
         *reg = *make_reg_for_system_value(SYSTEM_VALUE_DRAW_ID,
                                           glsl_type::int_type);
      break;

   default:
      break;
   }
}

static bool
setup_system_values_block(nir_block *block, void *void_visitor)
{
   vec4_visitor *v = (vec4_visitor *)void_visitor;

   nir_foreach_instr(block, instr) {
      if (instr->type != nir_instr_type_intrinsic)
         continue;

      nir_intrinsic_instr *intrin = nir_instr_as_intrinsic(instr);
      v->nir_setup_system_value_intrinsic(intrin);
   }

   return true;
}

void
vec4_visitor::nir_setup_system_values()
{
   nir_system_values = ralloc_array(mem_ctx, dst_reg, SYSTEM_VALUE_MAX);
   for (unsigned i = 0; i < SYSTEM_VALUE_MAX; i++) {
      nir_system_values[i] = dst_reg();
   }

   nir_foreach_function(nir, function) {
      assert(strcmp(function->name, "main") == 0);
      assert(function->impl);
      nir_foreach_block(function->impl, setup_system_values_block, this);
   }
}

void
vec4_visitor::nir_setup_uniforms()
{
   uniforms = nir->num_uniforms / 16;
}

void
vec4_visitor::nir_emit_impl(nir_function_impl *impl)
{
   nir_locals = ralloc_array(mem_ctx, dst_reg, impl->reg_alloc);
   for (unsigned i = 0; i < impl->reg_alloc; i++) {
      nir_locals[i] = dst_reg();
   }

   foreach_list_typed(nir_register, reg, node, &impl->registers) {
      unsigned array_elems =
         reg->num_array_elems == 0 ? 1 : reg->num_array_elems;

      nir_locals[reg->index] = dst_reg(VGRF, alloc.allocate(array_elems));
   }

   nir_ssa_values = ralloc_array(mem_ctx, dst_reg, impl->ssa_alloc);

   nir_emit_cf_list(&impl->body);
}

void
vec4_visitor::nir_emit_cf_list(exec_list *list)
{
   exec_list_validate(list);
   foreach_list_typed(nir_cf_node, node, node, list) {
      switch (node->type) {
      case nir_cf_node_if:
         nir_emit_if(nir_cf_node_as_if(node));
         break;

      case nir_cf_node_loop:
         nir_emit_loop(nir_cf_node_as_loop(node));
         break;

      case nir_cf_node_block:
         nir_emit_block(nir_cf_node_as_block(node));
         break;

      default:
         unreachable("Invalid CFG node block");
      }
   }
}

void
vec4_visitor::nir_emit_if(nir_if *if_stmt)
{
   /* First, put the condition in f0 */
   src_reg condition = get_nir_src(if_stmt->condition, BRW_REGISTER_TYPE_D, 1);
   vec4_instruction *inst = emit(MOV(dst_null_d(), condition));
   inst->conditional_mod = BRW_CONDITIONAL_NZ;

   /* We can just predicate based on the X channel, as the condition only
    * goes on its own line */
   emit(IF(BRW_PREDICATE_ALIGN16_REPLICATE_X));

   nir_emit_cf_list(&if_stmt->then_list);

   /* note: if the else is empty, dead CF elimination will remove it */
   emit(BRW_OPCODE_ELSE);

   nir_emit_cf_list(&if_stmt->else_list);

   emit(BRW_OPCODE_ENDIF);
}

void
vec4_visitor::nir_emit_loop(nir_loop *loop)
{
   emit(BRW_OPCODE_DO);

   nir_emit_cf_list(&loop->body);

   emit(BRW_OPCODE_WHILE);
}

void
vec4_visitor::nir_emit_block(nir_block *block)
{
   nir_foreach_instr(block, instr) {
      nir_emit_instr(instr);
   }
}

void
vec4_visitor::nir_emit_instr(nir_instr *instr)
{
   base_ir = instr;

   switch (instr->type) {
   case nir_instr_type_load_const:
      nir_emit_load_const(nir_instr_as_load_const(instr));
      break;

   case nir_instr_type_intrinsic:
      nir_emit_intrinsic(nir_instr_as_intrinsic(instr));
      break;

   case nir_instr_type_alu:
      nir_emit_alu(nir_instr_as_alu(instr));
      break;

   case nir_instr_type_jump:
      nir_emit_jump(nir_instr_as_jump(instr));
      break;

   case nir_instr_type_tex:
      nir_emit_texture(nir_instr_as_tex(instr));
      break;

   case nir_instr_type_ssa_undef:
      nir_emit_undef(nir_instr_as_ssa_undef(instr));
      break;

   default:
      fprintf(stderr, "VS instruction not yet implemented by NIR->vec4\n");
      break;
   }
}

static dst_reg
dst_reg_for_nir_reg(vec4_visitor *v, nir_register *nir_reg,
                    unsigned base_offset, nir_src *indirect)
{
   dst_reg reg;

   reg = v->nir_locals[nir_reg->index];
   reg = offset(reg, base_offset);
   if (indirect) {
      reg.reladdr =
         new(v->mem_ctx) src_reg(v->get_nir_src(*indirect,
                                                BRW_REGISTER_TYPE_D,
                                                1));
   }
   return reg;
}

dst_reg
vec4_visitor::get_nir_dest(nir_dest dest)
{
   if (dest.is_ssa) {
      dst_reg dst = dst_reg(VGRF, alloc.allocate(1));
      nir_ssa_values[dest.ssa.index] = dst;
      return dst;
   } else {
      return dst_reg_for_nir_reg(this, dest.reg.reg, dest.reg.base_offset,
                                 dest.reg.indirect);
   }
}

dst_reg
vec4_visitor::get_nir_dest(nir_dest dest, enum brw_reg_type type)
{
   return retype(get_nir_dest(dest), type);
}

dst_reg
vec4_visitor::get_nir_dest(nir_dest dest, nir_alu_type type)
{
   return get_nir_dest(dest, brw_type_for_nir_type(type));
}

src_reg
vec4_visitor::get_nir_src(nir_src src, enum brw_reg_type type,
                          unsigned num_components)
{
   dst_reg reg;

   if (src.is_ssa) {
      assert(src.ssa != NULL);
      reg = nir_ssa_values[src.ssa->index];
   }
   else {
     reg = dst_reg_for_nir_reg(this, src.reg.reg, src.reg.base_offset,
                               src.reg.indirect);
   }

   reg = retype(reg, type);

   src_reg reg_as_src = src_reg(reg);
   reg_as_src.swizzle = brw_swizzle_for_size(num_components);
   return reg_as_src;
}

src_reg
vec4_visitor::get_nir_src(nir_src src, nir_alu_type type,
                          unsigned num_components)
{
   return get_nir_src(src, brw_type_for_nir_type(type), num_components);
}

src_reg
vec4_visitor::get_nir_src(nir_src src, unsigned num_components)
{
   /* if type is not specified, default to signed int */
   return get_nir_src(src, nir_type_int, num_components);
}

src_reg
vec4_visitor::get_indirect_offset(nir_intrinsic_instr *instr)
{
   nir_src *offset_src = nir_get_io_offset_src(instr);
   nir_const_value *const_value = nir_src_as_const_value(*offset_src);

   if (const_value) {
      /* The only constant offset we should find is 0.  brw_nir.c's
       * add_const_offset_to_base() will fold other constant offsets
       * into instr->const_index[0].
       */
      assert(const_value->u[0] == 0);
      return src_reg();
   }

   return get_nir_src(*offset_src, BRW_REGISTER_TYPE_UD, 1);
}

void
vec4_visitor::nir_emit_load_const(nir_load_const_instr *instr)
{
   dst_reg reg = dst_reg(VGRF, alloc.allocate(1));
   reg.type =  BRW_REGISTER_TYPE_D;

   unsigned remaining = brw_writemask_for_size(instr->def.num_components);

   /* @FIXME: consider emitting vector operations to save some MOVs in
    * cases where the components are representable in 8 bits.
    * For now, we emit a MOV for each distinct value.
    */
   for (unsigned i = 0; i < instr->def.num_components; i++) {
      unsigned writemask = 1 << i;

      if ((remaining & writemask) == 0)
         continue;

      for (unsigned j = i; j < instr->def.num_components; j++) {
         if (instr->value.u[i] == instr->value.u[j]) {
            writemask |= 1 << j;
         }
      }

      reg.writemask = writemask;
      emit(MOV(reg, brw_imm_d(instr->value.i[i])));

      remaining &= ~writemask;
   }

   /* Set final writemask */
   reg.writemask = brw_writemask_for_size(instr->def.num_components);

   nir_ssa_values[instr->def.index] = reg;
}

void
vec4_visitor::nir_emit_intrinsic(nir_intrinsic_instr *instr)
{
   dst_reg dest;
   src_reg src;

   switch (instr->intrinsic) {

   case nir_intrinsic_load_input: {
      nir_const_value *const_offset = nir_src_as_const_value(instr->src[0]);

      /* We set EmitNoIndirectInput for VS */
      assert(const_offset);

      src = src_reg(ATTR, instr->const_index[0] + const_offset->u[0],
                    glsl_type::uvec4_type);

      dest = get_nir_dest(instr->dest, src.type);
      dest.writemask = brw_writemask_for_size(instr->num_components);

      emit(MOV(dest, src));
      break;
   }

   case nir_intrinsic_store_output: {
      nir_const_value *const_offset = nir_src_as_const_value(instr->src[1]);
      assert(const_offset);

      int varying = instr->const_index[0] + const_offset->u[0];

      src = get_nir_src(instr->src[0], BRW_REGISTER_TYPE_F,
                        instr->num_components);

      output_reg[varying] = dst_reg(src);
      break;
   }

   case nir_intrinsic_get_buffer_size: {
      nir_const_value *const_uniform_block = nir_src_as_const_value(instr->src[0]);
      unsigned ssbo_index = const_uniform_block ? const_uniform_block->u[0] : 0;

      const unsigned index =
         prog_data->base.binding_table.ssbo_start + ssbo_index;
      dst_reg result_dst = get_nir_dest(instr->dest);
      vec4_instruction *inst = new(mem_ctx)
         vec4_instruction(VS_OPCODE_GET_BUFFER_SIZE, result_dst);

      inst->base_mrf = 2;
      inst->mlen = 1; /* always at least one */
      inst->src[1] = brw_imm_ud(index);

      /* MRF for the first parameter */
      src_reg lod = brw_imm_d(0);
      int param_base = inst->base_mrf;
      int writemask = WRITEMASK_X;
      emit(MOV(dst_reg(MRF, param_base, glsl_type::int_type, writemask), lod));

      emit(inst);

      brw_mark_surface_used(&prog_data->base, index);
      break;
   }

   case nir_intrinsic_store_ssbo: {
      assert(devinfo->gen >= 7);

      /* Block index */
      src_reg surf_index;
      nir_const_value *const_uniform_block =
         nir_src_as_const_value(instr->src[1]);
      if (const_uniform_block) {
         unsigned index = prog_data->base.binding_table.ssbo_start +
                          const_uniform_block->u[0];
         surf_index = brw_imm_ud(index);
         brw_mark_surface_used(&prog_data->base, index);
      } else {
         surf_index = src_reg(this, glsl_type::uint_type);
         emit(ADD(dst_reg(surf_index), get_nir_src(instr->src[1], 1),
                  brw_imm_ud(prog_data->base.binding_table.ssbo_start)));
         surf_index = emit_uniformize(surf_index);

         brw_mark_surface_used(&prog_data->base,
                               prog_data->base.binding_table.ssbo_start +
                               nir->info.num_ssbos - 1);
      }

      /* Offset */
      src_reg offset_reg;
      nir_const_value *const_offset = nir_src_as_const_value(instr->src[2]);
      if (const_offset) {
         offset_reg = brw_imm_ud(const_offset->u[0]);
      } else {
         offset_reg = get_nir_src(instr->src[2], 1);
      }

      /* Value */
      src_reg val_reg = get_nir_src(instr->src[0], 4);

      /* Writemask */
      unsigned write_mask = instr->const_index[0];

      /* IvyBridge does not have a native SIMD4x2 untyped write message so untyped
       * writes will use SIMD8 mode. In order to hide this and keep symmetry across
       * typed and untyped messages and across hardware platforms, the
       * current implementation of the untyped messages will transparently convert
       * the SIMD4x2 payload into an equivalent SIMD8 payload by transposing it
       * and enabling only channel X on the SEND instruction.
       *
       * The above, works well for full vector writes, but not for partial writes
       * where we want to write some channels and not others, like when we have
       * code such as v.xyw = vec3(1,2,4). Because the untyped write messages are
       * quite restrictive with regards to the channel enables we can configure in
       * the message descriptor (not all combinations are allowed) we cannot simply
       * implement these scenarios with a single message while keeping the
       * aforementioned symmetry in the implementation. For now we de decided that
       * it is better to keep the symmetry to reduce complexity, so in situations
       * such as the one described we end up emitting two untyped write messages
       * (one for xy and another for w).
       *
       * The code below packs consecutive channels into a single write message,
       * detects gaps in the vector write and if needed, sends a second message
       * with the remaining channels. If in the future we decide that we want to
       * emit a single message at the expense of losing the symmetry in the
       * implementation we can:
       *
       * 1) For IvyBridge: Only use the red channel of the untyped write SIMD8
       *    message payload. In this mode we can write up to 8 offsets and dwords
       *    to the red channel only (for the two vec4s in the SIMD4x2 execution)
       *    and select which of the 8 channels carry data to write by setting the
       *    appropriate writemask in the dst register of the SEND instruction.
       *    It would require to write a new generator opcode specifically for
       *    IvyBridge since we would need to prepare a SIMD8 payload that could
       *    use any channel, not just X.
       *
       * 2) For Haswell+: Simply send a single write message but set the writemask
       *    on the dst of the SEND instruction to select the channels we want to
       *    write. It would require to modify the current messages to receive
       *    and honor the writemask provided.
       */
      const vec4_builder bld = vec4_builder(this).at_end()
                               .annotate(current_annotation, base_ir);

      int swizzle[4] = { 0, 0, 0, 0};
      int num_channels = 0;
      unsigned skipped_channels = 0;
      int num_components = instr->num_components;
      for (int i = 0; i < num_components; i++) {
         /* Check if this channel needs to be written. If so, record the
          * channel we need to take the data from in the swizzle array
          */
         int component_mask = 1 << i;
         int write_test = write_mask & component_mask;
         if (write_test)
            swizzle[num_channels++] = i;

         /* If we don't have to write this channel it means we have a gap in the
          * vector, so write the channels we accumulated until now, if any. Do
          * the same if this was the last component in the vector.
          */
         if (!write_test || i == num_components - 1) {
            if (num_channels > 0) {
               /* We have channels to write, so update the offset we need to
                * write at to skip the channels we skipped, if any.
                */
               if (skipped_channels > 0) {
                  if (offset_reg.file == IMM) {
                     offset_reg.ud += 4 * skipped_channels;
                  } else {
                     emit(ADD(dst_reg(offset_reg), offset_reg,
                              brw_imm_ud(4 * skipped_channels)));
                  }
               }

               /* Swizzle the data register so we take the data from the channels
                * we need to write and send the write message. This will write
                * num_channels consecutive dwords starting at offset.
                */
               val_reg.swizzle =
                  BRW_SWIZZLE4(swizzle[0], swizzle[1], swizzle[2], swizzle[3]);
               emit_untyped_write(bld, surf_index, offset_reg, val_reg,
                                  1 /* dims */, num_channels /* size */,
                                  BRW_PREDICATE_NONE);

               /* If we have to do a second write we will have to update the
                * offset so that we jump over the channels we have just written
                * now.
                */
               skipped_channels = num_channels;

               /* Restart the count for the next write message */
               num_channels = 0;
            }

            /* We did not write the current channel, so increase skipped count */
            skipped_channels++;
         }
      }

      break;
   }

   case nir_intrinsic_load_ssbo: {
      assert(devinfo->gen >= 7);

      nir_const_value *const_uniform_block =
         nir_src_as_const_value(instr->src[0]);

      src_reg surf_index;
      if (const_uniform_block) {
         unsigned index = prog_data->base.binding_table.ssbo_start +
                          const_uniform_block->u[0];
         surf_index = brw_imm_ud(index);

         brw_mark_surface_used(&prog_data->base, index);
      } else {
         surf_index = src_reg(this, glsl_type::uint_type);
         emit(ADD(dst_reg(surf_index), get_nir_src(instr->src[0], 1),
                  brw_imm_ud(prog_data->base.binding_table.ssbo_start)));
         surf_index = emit_uniformize(surf_index);

         /* Assume this may touch any UBO. It would be nice to provide
          * a tighter bound, but the array information is already lowered away.
          */
         brw_mark_surface_used(&prog_data->base,
                               prog_data->base.binding_table.ssbo_start +
                               nir->info.num_ssbos - 1);
      }

      src_reg offset_reg;
      nir_const_value *const_offset = nir_src_as_const_value(instr->src[1]);
      if (const_offset) {
         offset_reg = brw_imm_ud(const_offset->u[0]);
      } else {
         offset_reg = get_nir_src(instr->src[1], 1);
      }

      /* Read the vector */
      const vec4_builder bld = vec4_builder(this).at_end()
         .annotate(current_annotation, base_ir);

      src_reg read_result = emit_untyped_read(bld, surf_index, offset_reg,
                                              1 /* dims */, 4 /* size*/,
                                              BRW_PREDICATE_NONE);
      dst_reg dest = get_nir_dest(instr->dest);
      read_result.type = dest.type;
      read_result.swizzle = brw_swizzle_for_size(instr->num_components);
      emit(MOV(dest, read_result));

      break;
   }

   case nir_intrinsic_ssbo_atomic_add:
      nir_emit_ssbo_atomic(BRW_AOP_ADD, instr);
      break;
   case nir_intrinsic_ssbo_atomic_imin:
      nir_emit_ssbo_atomic(BRW_AOP_IMIN, instr);
      break;
   case nir_intrinsic_ssbo_atomic_umin:
      nir_emit_ssbo_atomic(BRW_AOP_UMIN, instr);
      break;
   case nir_intrinsic_ssbo_atomic_imax:
      nir_emit_ssbo_atomic(BRW_AOP_IMAX, instr);
      break;
   case nir_intrinsic_ssbo_atomic_umax:
      nir_emit_ssbo_atomic(BRW_AOP_UMAX, instr);
      break;
   case nir_intrinsic_ssbo_atomic_and:
      nir_emit_ssbo_atomic(BRW_AOP_AND, instr);
      break;
   case nir_intrinsic_ssbo_atomic_or:
      nir_emit_ssbo_atomic(BRW_AOP_OR, instr);
      break;
   case nir_intrinsic_ssbo_atomic_xor:
      nir_emit_ssbo_atomic(BRW_AOP_XOR, instr);
      break;
   case nir_intrinsic_ssbo_atomic_exchange:
      nir_emit_ssbo_atomic(BRW_AOP_MOV, instr);
      break;
   case nir_intrinsic_ssbo_atomic_comp_swap:
      nir_emit_ssbo_atomic(BRW_AOP_CMPWR, instr);
      break;

   case nir_intrinsic_load_vertex_id:
      unreachable("should be lowered by lower_vertex_id()");

   case nir_intrinsic_load_vertex_id_zero_base:
   case nir_intrinsic_load_base_vertex:
   case nir_intrinsic_load_instance_id:
   case nir_intrinsic_load_base_instance:
   case nir_intrinsic_load_draw_id:
   case nir_intrinsic_load_invocation_id:
   case nir_intrinsic_load_tess_level_inner:
   case nir_intrinsic_load_tess_level_outer: {
      gl_system_value sv = nir_system_value_from_intrinsic(instr->intrinsic);
      src_reg val = src_reg(nir_system_values[sv]);
      assert(val.file != BAD_FILE);
      dest = get_nir_dest(instr->dest, val.type);
      emit(MOV(dest, val));
      break;
   }

   case nir_intrinsic_load_uniform: {
      /* Offsets are in bytes but they should always be multiples of 16 */
      assert(instr->const_index[0] % 16 == 0);

      dest = get_nir_dest(instr->dest);

      src = src_reg(dst_reg(UNIFORM, instr->const_index[0] / 16));
      src.type = dest.type;

      nir_const_value *const_offset = nir_src_as_const_value(instr->src[0]);
      if (const_offset) {
         /* Offsets are in bytes but they should always be multiples of 16 */
         assert(const_offset->u[0] % 16 == 0);
         src.reg_offset = const_offset->u[0] / 16;

         emit(MOV(dest, src));
      } else {
         src_reg indirect = get_nir_src(instr->src[0], BRW_REGISTER_TYPE_UD, 1);

         emit(SHADER_OPCODE_MOV_INDIRECT, dest, src,
              indirect, brw_imm_ud(instr->const_index[1]));
      }
      break;
   }

   case nir_intrinsic_atomic_counter_read:
   case nir_intrinsic_atomic_counter_inc:
   case nir_intrinsic_atomic_counter_dec: {
      unsigned surf_index = prog_data->base.binding_table.abo_start +
         (unsigned) instr->const_index[0];
      src_reg offset = get_nir_src(instr->src[0], nir_type_int,
                                   instr->num_components);
      dest = get_nir_dest(instr->dest);

      switch (instr->intrinsic) {
         case nir_intrinsic_atomic_counter_inc:
            emit_untyped_atomic(BRW_AOP_INC, surf_index, dest, offset,
                                src_reg(), src_reg());
            break;
         case nir_intrinsic_atomic_counter_dec:
            emit_untyped_atomic(BRW_AOP_PREDEC, surf_index, dest, offset,
                                src_reg(), src_reg());
            break;
         case nir_intrinsic_atomic_counter_read:
            emit_untyped_surface_read(surf_index, dest, offset);
            break;
         default:
            unreachable("Unreachable");
      }

      brw_mark_surface_used(stage_prog_data, surf_index);
      break;
   }

   case nir_intrinsic_load_ubo: {
      nir_const_value *const_block_index = nir_src_as_const_value(instr->src[0]);
      src_reg surf_index;

      dest = get_nir_dest(instr->dest);

      if (const_block_index) {
         /* The block index is a constant, so just emit the binding table entry
          * as an immediate.
          */
         const unsigned index = prog_data->base.binding_table.ubo_start +
                                const_block_index->u[0];
         surf_index = brw_imm_ud(index);
         brw_mark_surface_used(&prog_data->base, index);
      } else {
         /* The block index is not a constant. Evaluate the index expression
          * per-channel and add the base UBO index; we have to select a value
          * from any live channel.
          */
         surf_index = src_reg(this, glsl_type::uint_type);
         emit(ADD(dst_reg(surf_index), get_nir_src(instr->src[0], nir_type_int,
                                                   instr->num_components),
                  brw_imm_ud(prog_data->base.binding_table.ubo_start)));
         surf_index = emit_uniformize(surf_index);

         /* Assume this may touch any UBO. It would be nice to provide
          * a tighter bound, but the array information is already lowered away.
          */
         brw_mark_surface_used(&prog_data->base,
                               prog_data->base.binding_table.ubo_start +
                               nir->info.num_ubos - 1);
      }

      src_reg offset;
      nir_const_value *const_offset = nir_src_as_const_value(instr->src[1]);
      if (const_offset) {
         offset = brw_imm_ud(const_offset->u[0] & ~15);
      } else {
         offset = get_nir_src(instr->src[1], nir_type_int, 1);
      }

      src_reg packed_consts = src_reg(this, glsl_type::vec4_type);
      packed_consts.type = dest.type;

      emit_pull_constant_load_reg(dst_reg(packed_consts),
                                  surf_index,
                                  offset,
                                  NULL, NULL /* before_block/inst */);

      packed_consts.swizzle = brw_swizzle_for_size(instr->num_components);
      if (const_offset) {
         packed_consts.swizzle += BRW_SWIZZLE4(const_offset->u[0] % 16 / 4,
                                               const_offset->u[0] % 16 / 4,
                                               const_offset->u[0] % 16 / 4,
                                               const_offset->u[0] % 16 / 4);
      }

      emit(MOV(dest, packed_consts));
      break;
   }

   case nir_intrinsic_memory_barrier: {
      const vec4_builder bld =
         vec4_builder(this).at_end().annotate(current_annotation, base_ir);
      const dst_reg tmp = bld.vgrf(BRW_REGISTER_TYPE_UD, 2);
      bld.emit(SHADER_OPCODE_MEMORY_FENCE, tmp)
         ->regs_written = 2;
      break;
   }

   case nir_intrinsic_shader_clock: {
      /* We cannot do anything if there is an event, so ignore it for now */
      const src_reg shader_clock = get_timestamp();
      const enum brw_reg_type type = brw_type_for_base_type(glsl_type::uvec2_type);

      dest = get_nir_dest(instr->dest, type);
      emit(MOV(dest, shader_clock));
      break;
   }

   default:
      unreachable("Unknown intrinsic");
   }
}

void
vec4_visitor::nir_emit_ssbo_atomic(int op, nir_intrinsic_instr *instr)
{
   dst_reg dest;
   if (nir_intrinsic_infos[instr->intrinsic].has_dest)
      dest = get_nir_dest(instr->dest);

   src_reg surface;
   nir_const_value *const_surface = nir_src_as_const_value(instr->src[0]);
   if (const_surface) {
      unsigned surf_index = prog_data->base.binding_table.ssbo_start +
                            const_surface->u[0];
      surface = brw_imm_ud(surf_index);
      brw_mark_surface_used(&prog_data->base, surf_index);
   } else {
      surface = src_reg(this, glsl_type::uint_type);
      emit(ADD(dst_reg(surface), get_nir_src(instr->src[0]),
               brw_imm_ud(prog_data->base.binding_table.ssbo_start)));

      /* Assume this may touch any UBO. This is the same we do for other
       * UBO/SSBO accesses with non-constant surface.
       */
      brw_mark_surface_used(&prog_data->base,
                            prog_data->base.binding_table.ssbo_start +
                            nir->info.num_ssbos - 1);
   }

   src_reg offset = get_nir_src(instr->src[1], 1);
   src_reg data1 = get_nir_src(instr->src[2], 1);
   src_reg data2;
   if (op == BRW_AOP_CMPWR)
      data2 = get_nir_src(instr->src[3], 1);

   /* Emit the actual atomic operation operation */
   const vec4_builder bld =
      vec4_builder(this).at_end().annotate(current_annotation, base_ir);

   src_reg atomic_result =
      surface_access::emit_untyped_atomic(bld, surface, offset,
                                          data1, data2,
                                          1 /* dims */, 1 /* rsize */,
                                          op,
                                          BRW_PREDICATE_NONE);
   dest.type = atomic_result.type;
   bld.MOV(dest, atomic_result);
}

static unsigned
brw_swizzle_for_nir_swizzle(uint8_t swizzle[4])
{
   return BRW_SWIZZLE4(swizzle[0], swizzle[1], swizzle[2], swizzle[3]);
}

static enum brw_conditional_mod
brw_conditional_for_nir_comparison(nir_op op)
{
   switch (op) {
   case nir_op_flt:
   case nir_op_ilt:
   case nir_op_ult:
      return BRW_CONDITIONAL_L;

   case nir_op_fge:
   case nir_op_ige:
   case nir_op_uge:
      return BRW_CONDITIONAL_GE;

   case nir_op_feq:
   case nir_op_ieq:
   case nir_op_ball_fequal2:
   case nir_op_ball_iequal2:
   case nir_op_ball_fequal3:
   case nir_op_ball_iequal3:
   case nir_op_ball_fequal4:
   case nir_op_ball_iequal4:
      return BRW_CONDITIONAL_Z;

   case nir_op_fne:
   case nir_op_ine:
   case nir_op_bany_fnequal2:
   case nir_op_bany_inequal2:
   case nir_op_bany_fnequal3:
   case nir_op_bany_inequal3:
   case nir_op_bany_fnequal4:
   case nir_op_bany_inequal4:
      return BRW_CONDITIONAL_NZ;

   default:
      unreachable("not reached: bad operation for comparison");
   }
}

bool
vec4_visitor::optimize_predicate(nir_alu_instr *instr,
                                 enum brw_predicate *predicate)
{
   if (!instr->src[0].src.is_ssa ||
       instr->src[0].src.ssa->parent_instr->type != nir_instr_type_alu)
      return false;

   nir_alu_instr *cmp_instr =
      nir_instr_as_alu(instr->src[0].src.ssa->parent_instr);

   switch (cmp_instr->op) {
   case nir_op_bany_fnequal2:
   case nir_op_bany_inequal2:
   case nir_op_bany_fnequal3:
   case nir_op_bany_inequal3:
   case nir_op_bany_fnequal4:
   case nir_op_bany_inequal4:
      *predicate = BRW_PREDICATE_ALIGN16_ANY4H;
      break;
   case nir_op_ball_fequal2:
   case nir_op_ball_iequal2:
   case nir_op_ball_fequal3:
   case nir_op_ball_iequal3:
   case nir_op_ball_fequal4:
   case nir_op_ball_iequal4:
      *predicate = BRW_PREDICATE_ALIGN16_ALL4H;
      break;
   default:
      return false;
   }

   unsigned size_swizzle =
      brw_swizzle_for_size(nir_op_infos[cmp_instr->op].input_sizes[0]);

   src_reg op[2];
   assert(nir_op_infos[cmp_instr->op].num_inputs == 2);
   for (unsigned i = 0; i < 2; i++) {
      op[i] = get_nir_src(cmp_instr->src[i].src,
                          nir_op_infos[cmp_instr->op].input_types[i], 4);
      unsigned base_swizzle =
         brw_swizzle_for_nir_swizzle(cmp_instr->src[i].swizzle);
      op[i].swizzle = brw_compose_swizzle(size_swizzle, base_swizzle);
      op[i].abs = cmp_instr->src[i].abs;
      op[i].negate = cmp_instr->src[i].negate;
   }

   emit(CMP(dst_null_d(), op[0], op[1],
            brw_conditional_for_nir_comparison(cmp_instr->op)));

   return true;
}

void
vec4_visitor::nir_emit_alu(nir_alu_instr *instr)
{
   vec4_instruction *inst;

   dst_reg dst = get_nir_dest(instr->dest.dest,
                              nir_op_infos[instr->op].output_type);
   dst.writemask = instr->dest.write_mask;

   src_reg op[4];
   for (unsigned i = 0; i < nir_op_infos[instr->op].num_inputs; i++) {
      op[i] = get_nir_src(instr->src[i].src,
                          nir_op_infos[instr->op].input_types[i], 4);
      op[i].swizzle = brw_swizzle_for_nir_swizzle(instr->src[i].swizzle);
      op[i].abs = instr->src[i].abs;
      op[i].negate = instr->src[i].negate;
   }

   switch (instr->op) {
   case nir_op_imov:
   case nir_op_fmov:
      inst = emit(MOV(dst, op[0]));
      inst->saturate = instr->dest.saturate;
      break;

   case nir_op_vec2:
   case nir_op_vec3:
   case nir_op_vec4:
      unreachable("not reached: should be handled by lower_vec_to_movs()");

   case nir_op_i2f:
   case nir_op_u2f:
      inst = emit(MOV(dst, op[0]));
      inst->saturate = instr->dest.saturate;
      break;

   case nir_op_f2i:
   case nir_op_f2u:
      inst = emit(MOV(dst, op[0]));
      break;

   case nir_op_fadd:
      /* fall through */
   case nir_op_iadd:
      inst = emit(ADD(dst, op[0], op[1]));
      inst->saturate = instr->dest.saturate;
      break;

   case nir_op_fmul:
      inst = emit(MUL(dst, op[0], op[1]));
      inst->saturate = instr->dest.saturate;
      break;

   case nir_op_imul: {
      if (devinfo->gen < 8) {
         nir_const_value *value0 = nir_src_as_const_value(instr->src[0].src);
         nir_const_value *value1 = nir_src_as_const_value(instr->src[1].src);

         /* For integer multiplication, the MUL uses the low 16 bits of one of
          * the operands (src0 through SNB, src1 on IVB and later). The MACH
          * accumulates in the contribution of the upper 16 bits of that
          * operand. If we can determine that one of the args is in the low
          * 16 bits, though, we can just emit a single MUL.
          */
         if (value0 && value0->u[0] < (1 << 16)) {
            if (devinfo->gen < 7)
               emit(MUL(dst, op[0], op[1]));
            else
               emit(MUL(dst, op[1], op[0]));
         } else if (value1 && value1->u[0] < (1 << 16)) {
            if (devinfo->gen < 7)
               emit(MUL(dst, op[1], op[0]));
            else
               emit(MUL(dst, op[0], op[1]));
         } else {
            struct brw_reg acc = retype(brw_acc_reg(8), dst.type);

            emit(MUL(acc, op[0], op[1]));
            emit(MACH(dst_null_d(), op[0], op[1]));
            emit(MOV(dst, src_reg(acc)));
         }
      } else {
	 emit(MUL(dst, op[0], op[1]));
      }
      break;
   }

   case nir_op_imul_high:
   case nir_op_umul_high: {
      struct brw_reg acc = retype(brw_acc_reg(8), dst.type);

<<<<<<< HEAD
      if (devinfo->gen >=8)
=======
      if (devinfo->gen >= 8)
>>>>>>> 874ede49
         emit(MUL(acc, op[0], retype(op[1], BRW_REGISTER_TYPE_UW)));
      else
         emit(MUL(acc, op[0], op[1]));

      emit(MACH(dst, op[0], op[1]));
      break;
   }

   case nir_op_frcp:
      inst = emit_math(SHADER_OPCODE_RCP, dst, op[0]);
      inst->saturate = instr->dest.saturate;
      break;

   case nir_op_fexp2:
      inst = emit_math(SHADER_OPCODE_EXP2, dst, op[0]);
      inst->saturate = instr->dest.saturate;
      break;

   case nir_op_flog2:
      inst = emit_math(SHADER_OPCODE_LOG2, dst, op[0]);
      inst->saturate = instr->dest.saturate;
      break;

   case nir_op_fsin:
      inst = emit_math(SHADER_OPCODE_SIN, dst, op[0]);
      inst->saturate = instr->dest.saturate;
      break;

   case nir_op_fcos:
      inst = emit_math(SHADER_OPCODE_COS, dst, op[0]);
      inst->saturate = instr->dest.saturate;
      break;

   case nir_op_idiv:
   case nir_op_udiv:
      emit_math(SHADER_OPCODE_INT_QUOTIENT, dst, op[0], op[1]);
      break;

   case nir_op_umod:
   case nir_op_irem:
      /* According to the sign table for INT DIV in the Ivy Bridge PRM, it
       * appears that our hardware just does the right thing for signed
       * remainder.
       */
      emit_math(SHADER_OPCODE_INT_REMAINDER, dst, op[0], op[1]);
      break;

   case nir_op_imod: {
      /* Get a regular C-style remainder.  If a % b == 0, set the predicate. */
      inst = emit_math(SHADER_OPCODE_INT_REMAINDER, dst, op[0], op[1]);

      /* Math instructions don't support conditional mod */
      inst = emit(MOV(dst_null_d(), src_reg(dst)));
      inst->conditional_mod = BRW_CONDITIONAL_NZ;

      /* Now, we need to determine if signs of the sources are different.
       * When we XOR the sources, the top bit is 0 if they are the same and 1
       * if they are different.  We can then use a conditional modifier to
       * turn that into a predicate.  This leads us to an XOR.l instruction.
       */
      src_reg tmp = src_reg(this, glsl_type::ivec4_type);
      inst = emit(XOR(dst_reg(tmp), op[0], op[1]));
      inst->predicate = BRW_PREDICATE_NORMAL;
      inst->conditional_mod = BRW_CONDITIONAL_L;

      /* If the result of the initial remainder operation is non-zero and the
       * two sources have different signs, add in a copy of op[1] to get the
       * final integer modulus value.
       */
      inst = emit(ADD(dst, src_reg(dst), op[1]));
      inst->predicate = BRW_PREDICATE_NORMAL;
      break;
   }

   case nir_op_ldexp:
      unreachable("not reached: should be handled by ldexp_to_arith()");

   case nir_op_fsqrt:
      inst = emit_math(SHADER_OPCODE_SQRT, dst, op[0]);
      inst->saturate = instr->dest.saturate;
      break;

   case nir_op_frsq:
      inst = emit_math(SHADER_OPCODE_RSQ, dst, op[0]);
      inst->saturate = instr->dest.saturate;
      break;

   case nir_op_fpow:
      inst = emit_math(SHADER_OPCODE_POW, dst, op[0], op[1]);
      inst->saturate = instr->dest.saturate;
      break;

   case nir_op_uadd_carry: {
      struct brw_reg acc = retype(brw_acc_reg(8), BRW_REGISTER_TYPE_UD);

      emit(ADDC(dst_null_ud(), op[0], op[1]));
      emit(MOV(dst, src_reg(acc)));
      break;
   }

   case nir_op_usub_borrow: {
      struct brw_reg acc = retype(brw_acc_reg(8), BRW_REGISTER_TYPE_UD);

      emit(SUBB(dst_null_ud(), op[0], op[1]));
      emit(MOV(dst, src_reg(acc)));
      break;
   }

   case nir_op_ftrunc:
      inst = emit(RNDZ(dst, op[0]));
      inst->saturate = instr->dest.saturate;
      break;

   case nir_op_fceil: {
      src_reg tmp = src_reg(this, glsl_type::float_type);
      tmp.swizzle =
         brw_swizzle_for_size(instr->src[0].src.is_ssa ?
                              instr->src[0].src.ssa->num_components :
                              instr->src[0].src.reg.reg->num_components);

      op[0].negate = !op[0].negate;
      emit(RNDD(dst_reg(tmp), op[0]));
      tmp.negate = true;
      inst = emit(MOV(dst, tmp));
      inst->saturate = instr->dest.saturate;
      break;
   }

   case nir_op_ffloor:
      inst = emit(RNDD(dst, op[0]));
      inst->saturate = instr->dest.saturate;
      break;

   case nir_op_ffract:
      inst = emit(FRC(dst, op[0]));
      inst->saturate = instr->dest.saturate;
      break;

   case nir_op_fround_even:
      inst = emit(RNDE(dst, op[0]));
      inst->saturate = instr->dest.saturate;
      break;

   case nir_op_fquantize2f16: {
      /* See also vec4_visitor::emit_pack_half_2x16() */
      src_reg tmp16 = src_reg(this, glsl_type::uvec4_type);
      src_reg tmp32 = src_reg(this, glsl_type::vec4_type);
      src_reg zero = src_reg(this, glsl_type::vec4_type);

      /* Check for denormal */
      src_reg abs_src0 = op[0];
      abs_src0.abs = true;
      emit(CMP(dst_null_f(), abs_src0, brw_imm_f(ldexpf(1.0, -14)),
               BRW_CONDITIONAL_L));
      /* Get the appropriately signed zero */
      emit(AND(retype(dst_reg(zero), BRW_REGISTER_TYPE_UD),
               retype(op[0], BRW_REGISTER_TYPE_UD),
               brw_imm_ud(0x80000000)));
      /* Do the actual F32 -> F16 -> F32 conversion */
      emit(F32TO16(dst_reg(tmp16), op[0]));
      emit(F16TO32(dst_reg(tmp32), tmp16));
      /* Select that or zero based on normal status */
      inst = emit(BRW_OPCODE_SEL, dst, zero, tmp32);
      inst->predicate = BRW_PREDICATE_NORMAL;
      inst->predicate_inverse = true;
      inst->saturate = instr->dest.saturate;
      break;
   }

   case nir_op_fmin:
   case nir_op_imin:
   case nir_op_umin:
      inst = emit_minmax(BRW_CONDITIONAL_L, dst, op[0], op[1]);
      inst->saturate = instr->dest.saturate;
      break;

   case nir_op_fmax:
   case nir_op_imax:
   case nir_op_umax:
      inst = emit_minmax(BRW_CONDITIONAL_GE, dst, op[0], op[1]);
      inst->saturate = instr->dest.saturate;
      break;

   case nir_op_fddx:
   case nir_op_fddx_coarse:
   case nir_op_fddx_fine:
   case nir_op_fddy:
   case nir_op_fddy_coarse:
   case nir_op_fddy_fine:
      unreachable("derivatives are not valid in vertex shaders");

   case nir_op_flt:
   case nir_op_ilt:
   case nir_op_ult:
   case nir_op_fge:
   case nir_op_ige:
   case nir_op_uge:
   case nir_op_feq:
   case nir_op_ieq:
   case nir_op_fne:
   case nir_op_ine:
      emit(CMP(dst, op[0], op[1],
               brw_conditional_for_nir_comparison(instr->op)));
      break;

   case nir_op_ball_fequal2:
   case nir_op_ball_iequal2:
   case nir_op_ball_fequal3:
   case nir_op_ball_iequal3:
   case nir_op_ball_fequal4:
   case nir_op_ball_iequal4: {
      unsigned swiz =
         brw_swizzle_for_size(nir_op_infos[instr->op].input_sizes[0]);

      emit(CMP(dst_null_d(), swizzle(op[0], swiz), swizzle(op[1], swiz),
               brw_conditional_for_nir_comparison(instr->op)));
      emit(MOV(dst, brw_imm_d(0)));
      inst = emit(MOV(dst, brw_imm_d(~0)));
      inst->predicate = BRW_PREDICATE_ALIGN16_ALL4H;
      break;
   }

   case nir_op_bany_fnequal2:
   case nir_op_bany_inequal2:
   case nir_op_bany_fnequal3:
   case nir_op_bany_inequal3:
   case nir_op_bany_fnequal4:
   case nir_op_bany_inequal4: {
      unsigned swiz =
         brw_swizzle_for_size(nir_op_infos[instr->op].input_sizes[0]);

      emit(CMP(dst_null_d(), swizzle(op[0], swiz), swizzle(op[1], swiz),
               brw_conditional_for_nir_comparison(instr->op)));

      emit(MOV(dst, brw_imm_d(0)));
      inst = emit(MOV(dst, brw_imm_d(~0)));
      inst->predicate = BRW_PREDICATE_ALIGN16_ANY4H;
      break;
   }

   case nir_op_inot:
      if (devinfo->gen >= 8) {
         op[0] = resolve_source_modifiers(op[0]);
      }
      emit(NOT(dst, op[0]));
      break;

   case nir_op_ixor:
      if (devinfo->gen >= 8) {
         op[0] = resolve_source_modifiers(op[0]);
         op[1] = resolve_source_modifiers(op[1]);
      }
      emit(XOR(dst, op[0], op[1]));
      break;

   case nir_op_ior:
      if (devinfo->gen >= 8) {
         op[0] = resolve_source_modifiers(op[0]);
         op[1] = resolve_source_modifiers(op[1]);
      }
      emit(OR(dst, op[0], op[1]));
      break;

   case nir_op_iand:
      if (devinfo->gen >= 8) {
         op[0] = resolve_source_modifiers(op[0]);
         op[1] = resolve_source_modifiers(op[1]);
      }
      emit(AND(dst, op[0], op[1]));
      break;

   case nir_op_b2i:
   case nir_op_b2f:
      emit(MOV(dst, negate(op[0])));
      break;

   case nir_op_f2b:
      emit(CMP(dst, op[0], brw_imm_f(0.0f), BRW_CONDITIONAL_NZ));
      break;

   case nir_op_i2b:
      emit(CMP(dst, op[0], brw_imm_d(0), BRW_CONDITIONAL_NZ));
      break;

   case nir_op_fnoise1_1:
   case nir_op_fnoise1_2:
   case nir_op_fnoise1_3:
   case nir_op_fnoise1_4:
   case nir_op_fnoise2_1:
   case nir_op_fnoise2_2:
   case nir_op_fnoise2_3:
   case nir_op_fnoise2_4:
   case nir_op_fnoise3_1:
   case nir_op_fnoise3_2:
   case nir_op_fnoise3_3:
   case nir_op_fnoise3_4:
   case nir_op_fnoise4_1:
   case nir_op_fnoise4_2:
   case nir_op_fnoise4_3:
   case nir_op_fnoise4_4:
      unreachable("not reached: should be handled by lower_noise");

   case nir_op_unpack_half_2x16_split_x:
   case nir_op_unpack_half_2x16_split_y:
   case nir_op_pack_half_2x16_split:
      unreachable("not reached: should not occur in vertex shader");

   case nir_op_unpack_snorm_2x16:
   case nir_op_unpack_unorm_2x16:
   case nir_op_pack_snorm_2x16:
   case nir_op_pack_unorm_2x16:
      unreachable("not reached: should be handled by lower_packing_builtins");

   case nir_op_pack_uvec4_to_uint:
      unreachable("not reached");

   case nir_op_pack_uvec2_to_uint: {
      dst_reg tmp1 = dst_reg(this, glsl_type::uint_type);
      tmp1.writemask = WRITEMASK_X;
      op[0].swizzle = BRW_SWIZZLE_YYYY;
      emit(SHL(tmp1, op[0], src_reg(brw_imm_ud(16u))));

      dst_reg tmp2 = dst_reg(this, glsl_type::uint_type);
      tmp2.writemask = WRITEMASK_X;
      op[0].swizzle = BRW_SWIZZLE_XXXX;
      emit(AND(tmp2, op[0], src_reg(brw_imm_ud(0xffffu))));

      emit(OR(dst, src_reg(tmp1), src_reg(tmp2)));
      break;
   }

   case nir_op_unpack_half_2x16:
      /* As NIR does not guarantee that we have a correct swizzle outside the
       * boundaries of a vector, and the implementation of emit_unpack_half_2x16
       * uses the source operand in an operation with WRITEMASK_Y while our
       * source operand has only size 1, it accessed incorrect data producing
       * regressions in Piglit. We repeat the swizzle of the first component on the
       * rest of components to avoid regressions. In the vec4_visitor IR code path
       * this is not needed because the operand has already the correct swizzle.
       */
      op[0].swizzle = brw_compose_swizzle(BRW_SWIZZLE_XXXX, op[0].swizzle);
      emit_unpack_half_2x16(dst, op[0]);
      break;

   case nir_op_pack_half_2x16:
      emit_pack_half_2x16(dst, op[0]);
      break;

   case nir_op_unpack_unorm_4x8:
      emit_unpack_unorm_4x8(dst, op[0]);
      break;

   case nir_op_pack_unorm_4x8:
      emit_pack_unorm_4x8(dst, op[0]);
      break;

   case nir_op_unpack_snorm_4x8:
      emit_unpack_snorm_4x8(dst, op[0]);
      break;

   case nir_op_pack_snorm_4x8:
      emit_pack_snorm_4x8(dst, op[0]);
      break;

   case nir_op_bitfield_reverse:
      emit(BFREV(dst, op[0]));
      break;

   case nir_op_bit_count:
      emit(CBIT(dst, op[0]));
      break;

   case nir_op_ufind_msb:
   case nir_op_ifind_msb: {
      emit(FBH(retype(dst, BRW_REGISTER_TYPE_UD), op[0]));

      /* FBH counts from the MSB side, while GLSL's findMSB() wants the count
       * from the LSB side. If FBH didn't return an error (0xFFFFFFFF), then
       * subtract the result from 31 to convert the MSB count into an LSB count.
       */
      src_reg src(dst);
      emit(CMP(dst_null_d(), src, brw_imm_d(-1), BRW_CONDITIONAL_NZ));

      inst = emit(ADD(dst, src, brw_imm_d(31)));
      inst->predicate = BRW_PREDICATE_NORMAL;
      inst->src[0].negate = true;
      break;
   }

   case nir_op_find_lsb:
      emit(FBL(dst, op[0]));
      break;

   case nir_op_ubitfield_extract:
   case nir_op_ibitfield_extract:
      unreachable("should have been lowered");
   case nir_op_ubfe:
   case nir_op_ibfe:
      op[0] = fix_3src_operand(op[0]);
      op[1] = fix_3src_operand(op[1]);
      op[2] = fix_3src_operand(op[2]);

      emit(BFE(dst, op[2], op[1], op[0]));
      break;

   case nir_op_bfm:
      emit(BFI1(dst, op[0], op[1]));
      break;

   case nir_op_bfi:
      op[0] = fix_3src_operand(op[0]);
      op[1] = fix_3src_operand(op[1]);
      op[2] = fix_3src_operand(op[2]);

      emit(BFI2(dst, op[0], op[1], op[2]));
      break;

   case nir_op_bitfield_insert:
      unreachable("not reached: should have been lowered");

   case nir_op_fsign:
      /* AND(val, 0x80000000) gives the sign bit.
       *
       * Predicated OR ORs 1.0 (0x3f800000) with the sign bit if val is not
       * zero.
       */
      emit(CMP(dst_null_f(), op[0], brw_imm_f(0.0f), BRW_CONDITIONAL_NZ));

      op[0].type = BRW_REGISTER_TYPE_UD;
      dst.type = BRW_REGISTER_TYPE_UD;
      emit(AND(dst, op[0], brw_imm_ud(0x80000000u)));

      inst = emit(OR(dst, src_reg(dst), brw_imm_ud(0x3f800000u)));
      inst->predicate = BRW_PREDICATE_NORMAL;
      dst.type = BRW_REGISTER_TYPE_F;

      if (instr->dest.saturate) {
         inst = emit(MOV(dst, src_reg(dst)));
         inst->saturate = true;
      }
      break;

   case nir_op_isign:
      /*  ASR(val, 31) -> negative val generates 0xffffffff (signed -1).
       *               -> non-negative val generates 0x00000000.
       *  Predicated OR sets 1 if val is positive.
       */
      emit(CMP(dst_null_d(), op[0], brw_imm_d(0), BRW_CONDITIONAL_G));
      emit(ASR(dst, op[0], brw_imm_d(31)));
      inst = emit(OR(dst, src_reg(dst), brw_imm_d(1)));
      inst->predicate = BRW_PREDICATE_NORMAL;
      break;

   case nir_op_ishl:
      emit(SHL(dst, op[0], op[1]));
      break;

   case nir_op_ishr:
      emit(ASR(dst, op[0], op[1]));
      break;

   case nir_op_ushr:
      emit(SHR(dst, op[0], op[1]));
      break;

   case nir_op_ffma:
      op[0] = fix_3src_operand(op[0]);
      op[1] = fix_3src_operand(op[1]);
      op[2] = fix_3src_operand(op[2]);

      inst = emit(MAD(dst, op[2], op[1], op[0]));
      inst->saturate = instr->dest.saturate;
      break;

   case nir_op_flrp:
      inst = emit_lrp(dst, op[0], op[1], op[2]);
      inst->saturate = instr->dest.saturate;
      break;

   case nir_op_bcsel:
      enum brw_predicate predicate;
      if (!optimize_predicate(instr, &predicate)) {
         emit(CMP(dst_null_d(), op[0], brw_imm_d(0), BRW_CONDITIONAL_NZ));
         switch (dst.writemask) {
         case WRITEMASK_X:
            predicate = BRW_PREDICATE_ALIGN16_REPLICATE_X;
            break;
         case WRITEMASK_Y:
            predicate = BRW_PREDICATE_ALIGN16_REPLICATE_Y;
            break;
         case WRITEMASK_Z:
            predicate = BRW_PREDICATE_ALIGN16_REPLICATE_Z;
            break;
         case WRITEMASK_W:
            predicate = BRW_PREDICATE_ALIGN16_REPLICATE_W;
            break;
         default:
            predicate = BRW_PREDICATE_NORMAL;
            break;
         }
      }
      inst = emit(BRW_OPCODE_SEL, dst, op[1], op[2]);
      inst->predicate = predicate;
      break;

   case nir_op_fdot_replicated2:
      inst = emit(BRW_OPCODE_DP2, dst, op[0], op[1]);
      inst->saturate = instr->dest.saturate;
      break;

   case nir_op_fdot_replicated3:
      inst = emit(BRW_OPCODE_DP3, dst, op[0], op[1]);
      inst->saturate = instr->dest.saturate;
      break;

   case nir_op_fdot_replicated4:
      inst = emit(BRW_OPCODE_DP4, dst, op[0], op[1]);
      inst->saturate = instr->dest.saturate;
      break;

   case nir_op_fdph_replicated:
      inst = emit(BRW_OPCODE_DPH, dst, op[0], op[1]);
      inst->saturate = instr->dest.saturate;
      break;

   case nir_op_fabs:
   case nir_op_iabs:
   case nir_op_fneg:
   case nir_op_ineg:
   case nir_op_fsat:
      unreachable("not reached: should be lowered by lower_source mods");

   case nir_op_fdiv:
      unreachable("not reached: should be lowered by DIV_TO_MUL_RCP in the compiler");

   case nir_op_fmod:
      unreachable("not reached: should be lowered by MOD_TO_FLOOR in the compiler");

   case nir_op_fsub:
   case nir_op_isub:
      unreachable("not reached: should be handled by ir_sub_to_add_neg");

   default:
      unreachable("Unimplemented ALU operation");
   }

   /* If we need to do a boolean resolve, replace the result with -(x & 1)
    * to sign extend the low bit to 0/~0
    */
   if (devinfo->gen <= 5 &&
       (instr->instr.pass_flags & BRW_NIR_BOOLEAN_MASK) ==
       BRW_NIR_BOOLEAN_NEEDS_RESOLVE) {
      dst_reg masked = dst_reg(this, glsl_type::int_type);
      masked.writemask = dst.writemask;
      emit(AND(masked, src_reg(dst), brw_imm_d(1)));
      src_reg masked_neg = src_reg(masked);
      masked_neg.negate = true;
      emit(MOV(retype(dst, BRW_REGISTER_TYPE_D), masked_neg));
   }
}

void
vec4_visitor::nir_emit_jump(nir_jump_instr *instr)
{
   switch (instr->type) {
   case nir_jump_break:
      emit(BRW_OPCODE_BREAK);
      break;

   case nir_jump_continue:
      emit(BRW_OPCODE_CONTINUE);
      break;

   case nir_jump_return:
   default:
      unreachable("unknown jump");
   }
}

enum ir_texture_opcode
ir_texture_opcode_for_nir_texop(nir_texop texop)
{
   enum ir_texture_opcode op;

   switch (texop) {
   case nir_texop_lod: op = ir_lod; break;
   case nir_texop_query_levels: op = ir_query_levels; break;
   case nir_texop_texture_samples: op = ir_texture_samples; break;
   case nir_texop_tex: op = ir_tex; break;
   case nir_texop_tg4: op = ir_tg4; break;
   case nir_texop_txb: op = ir_txb; break;
   case nir_texop_txd: op = ir_txd; break;
   case nir_texop_txf: op = ir_txf; break;
   case nir_texop_txf_ms: op = ir_txf_ms; break;
   case nir_texop_txl: op = ir_txl; break;
   case nir_texop_txs: op = ir_txs; break;
   case nir_texop_samples_identical: op = ir_samples_identical; break;
   default:
      unreachable("unknown texture opcode");
   }

   return op;
}
const glsl_type *
glsl_type_for_nir_alu_type(nir_alu_type alu_type,
                           unsigned components)
{
   switch (alu_type) {
   case nir_type_float:
      return glsl_type::vec(components);
   case nir_type_int:
      return glsl_type::ivec(components);
   case nir_type_uint:
      return glsl_type::uvec(components);
   case nir_type_bool:
      return glsl_type::bvec(components);
   default:
      return glsl_type::error_type;
   }

   return glsl_type::error_type;
}

void
vec4_visitor::nir_emit_texture(nir_tex_instr *instr)
{
   unsigned texture = instr->texture_index;
   unsigned sampler = instr->sampler_index;
   src_reg texture_reg = brw_imm_ud(texture);
   src_reg sampler_reg = brw_imm_ud(sampler);
   src_reg coordinate;
   const glsl_type *coord_type = NULL;
   src_reg shadow_comparitor;
   src_reg offset_value;
   src_reg lod, lod2;
   src_reg sample_index;
   src_reg mcs;

   const glsl_type *dest_type =
      glsl_type_for_nir_alu_type(instr->dest_type,
                                 nir_tex_instr_dest_size(instr));
   dst_reg dest = get_nir_dest(instr->dest, instr->dest_type);

   /* Our hardware requires a LOD for buffer textures */
   if (instr->sampler_dim == GLSL_SAMPLER_DIM_BUF)
      lod = brw_imm_d(0);

   /* Load the texture operation sources */
   for (unsigned i = 0; i < instr->num_srcs; i++) {
      switch (instr->src[i].src_type) {
      case nir_tex_src_comparitor:
         shadow_comparitor = get_nir_src(instr->src[i].src,
                                         BRW_REGISTER_TYPE_F, 1);
         break;

      case nir_tex_src_coord: {
         unsigned src_size = nir_tex_instr_src_size(instr, i);

         switch (instr->op) {
         case nir_texop_txf:
         case nir_texop_txf_ms:
         case nir_texop_samples_identical:
            coordinate = get_nir_src(instr->src[i].src, BRW_REGISTER_TYPE_D,
                                     src_size);
            coord_type = glsl_type::ivec(src_size);
            break;

         default:
            coordinate = get_nir_src(instr->src[i].src, BRW_REGISTER_TYPE_F,
                                     src_size);
            coord_type = glsl_type::vec(src_size);
            break;
         }
         break;
      }

      case nir_tex_src_ddx:
         lod = get_nir_src(instr->src[i].src, BRW_REGISTER_TYPE_F,
                           nir_tex_instr_src_size(instr, i));
         break;

      case nir_tex_src_ddy:
         lod2 = get_nir_src(instr->src[i].src, BRW_REGISTER_TYPE_F,
                           nir_tex_instr_src_size(instr, i));
         break;

      case nir_tex_src_lod:
         switch (instr->op) {
         case nir_texop_txs:
         case nir_texop_txf:
            lod = get_nir_src(instr->src[i].src, BRW_REGISTER_TYPE_D, 1);
            break;

         default:
            lod = get_nir_src(instr->src[i].src, BRW_REGISTER_TYPE_F, 1);
            break;
         }
         break;

      case nir_tex_src_ms_index: {
         sample_index = get_nir_src(instr->src[i].src, BRW_REGISTER_TYPE_D, 1);
         break;
      }

      case nir_tex_src_offset:
         offset_value = get_nir_src(instr->src[i].src, BRW_REGISTER_TYPE_D, 2);
         break;

      case nir_tex_src_texture_offset: {
         /* The highest texture which may be used by this operation is
          * the last element of the array. Mark it here, because the generator
          * doesn't have enough information to determine the bound.
          */
         uint32_t max_used = texture + instr->texture_array_size - 1;
         if (instr->op == nir_texop_tg4) {
            max_used += prog_data->base.binding_table.gather_texture_start;
         } else {
            max_used += prog_data->base.binding_table.texture_start;
         }

         brw_mark_surface_used(&prog_data->base, max_used);

         /* Emit code to evaluate the actual indexing expression */
         src_reg src = get_nir_src(instr->src[i].src, 1);
         src_reg temp(this, glsl_type::uint_type);
         emit(ADD(dst_reg(temp), src, brw_imm_ud(texture)));
         texture_reg = emit_uniformize(temp);
         break;
      }

      case nir_tex_src_sampler_offset: {
         /* Emit code to evaluate the actual indexing expression */
         src_reg src = get_nir_src(instr->src[i].src, 1);
         src_reg temp(this, glsl_type::uint_type);
         emit(ADD(dst_reg(temp), src, brw_imm_ud(sampler)));
         sampler_reg = emit_uniformize(temp);
         break;
      }

      case nir_tex_src_projector:
         unreachable("Should be lowered by do_lower_texture_projection");

      case nir_tex_src_bias:
         unreachable("LOD bias is not valid for vertex shaders.\n");

      default:
         unreachable("unknown texture source");
      }
   }

   if (instr->op == nir_texop_txf_ms ||
       instr->op == nir_texop_samples_identical) {
      assert(coord_type != NULL);
      if (devinfo->gen >= 7 &&
          key_tex->compressed_multisample_layout_mask & (1 << sampler)) {
         mcs = emit_mcs_fetch(coord_type, coordinate, sampler_reg);
      } else {
         mcs = brw_imm_ud(0u);
      }
   }

   uint32_t constant_offset = 0;
   for (unsigned i = 0; i < 3; i++) {
      if (instr->const_offset[i] != 0) {
         constant_offset = brw_texture_offset(instr->const_offset, 3);
         break;
      }
   }

   /* Stuff the channel select bits in the top of the texture offset */
   if (instr->op == nir_texop_tg4) {
      if (instr->component == 1 &&
          (key_tex->gather_channel_quirk_mask & (1 << texture))) {
         /* gather4 sampler is broken for green channel on RG32F --
          * we must ask for blue instead.
          */
         constant_offset |= 2 << 16;
      } else {
         constant_offset |= instr->component << 16;
      }
   }

   ir_texture_opcode op = ir_texture_opcode_for_nir_texop(instr->op);

   bool is_cube_array =
      instr->op == nir_texop_txs &&
      instr->sampler_dim == GLSL_SAMPLER_DIM_CUBE &&
      instr->is_array;

   emit_texture(op, dest, dest_type, coordinate, instr->coord_components,
                shadow_comparitor,
                lod, lod2, sample_index,
                constant_offset, offset_value,
                mcs, is_cube_array,
                texture, texture_reg, sampler, sampler_reg);
}

void
vec4_visitor::nir_emit_undef(nir_ssa_undef_instr *instr)
{
   nir_ssa_values[instr->def.index] = dst_reg(VGRF, alloc.allocate(1));
}

}<|MERGE_RESOLUTION|>--- conflicted
+++ resolved
@@ -1062,11 +1062,7 @@
    case nir_op_umul_high: {
       struct brw_reg acc = retype(brw_acc_reg(8), dst.type);
 
-<<<<<<< HEAD
-      if (devinfo->gen >=8)
-=======
       if (devinfo->gen >= 8)
->>>>>>> 874ede49
          emit(MUL(acc, op[0], retype(op[1], BRW_REGISTER_TYPE_UW)));
       else
          emit(MUL(acc, op[0], op[1]));
