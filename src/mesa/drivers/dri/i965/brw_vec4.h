/*
 * Copyright © 2011 Intel Corporation
 *
 * Permission is hereby granted, free of charge, to any person obtaining a
 * copy of this software and associated documentation files (the "Software"),
 * to deal in the Software without restriction, including without limitation
 * the rights to use, copy, modify, merge, publish, distribute, sublicense,
 * and/or sell copies of the Software, and to permit persons to whom the
 * Software is furnished to do so, subject to the following conditions:
 *
 * The above copyright notice and this permission notice (including the next
 * paragraph) shall be included in all copies or substantial portions of the
 * Software.
 *
 * THE SOFTWARE IS PROVIDED "AS IS", WITHOUT WARRANTY OF ANY KIND, EXPRESS OR
 * IMPLIED, INCLUDING BUT NOT LIMITED TO THE WARRANTIES OF MERCHANTABILITY,
 * FITNESS FOR A PARTICULAR PURPOSE AND NONINFRINGEMENT.  IN NO EVENT SHALL
 * THE AUTHORS OR COPYRIGHT HOLDERS BE LIABLE FOR ANY CLAIM, DAMAGES OR OTHER
 * LIABILITY, WHETHER IN AN ACTION OF CONTRACT, TORT OR OTHERWISE, ARISING
 * FROM, OUT OF OR IN CONNECTION WITH THE SOFTWARE OR THE USE OR OTHER DEALINGS
 * IN THE SOFTWARE.
 */

#ifndef BRW_VEC4_H
#define BRW_VEC4_H

#include "brw_shader.h"
#include "brw_program.h"

#ifdef __cplusplus
#include "brw_ir_vec4.h"
#endif

#include "compiler/glsl/ir.h"
#include "compiler/nir/nir.h"


#ifdef __cplusplus
extern "C" {
#endif

const unsigned *
brw_vec4_generate_assembly(const struct brw_compiler *compiler,
                           void *log_data,
                           void *mem_ctx,
                           const nir_shader *nir,
                           struct brw_vue_prog_data *prog_data,
                           const struct cfg_t *cfg,
                           unsigned *out_assembly_size);

#ifdef __cplusplus
} /* extern "C" */

namespace brw {

class vec4_live_variables;

/**
 * The vertex shader front-end.
 *
 * Translates either GLSL IR or Mesa IR (for ARB_vertex_program and
 * fixed-function) into VS IR.
 */
class vec4_visitor : public backend_shader
{
public:
   vec4_visitor(const struct brw_compiler *compiler,
                void *log_data,
                const struct brw_sampler_prog_key_data *key,
                struct brw_vue_prog_data *prog_data,
                const nir_shader *shader,
		void *mem_ctx,
                bool no_spills,
                int shader_time_index);
   virtual ~vec4_visitor();

   dst_reg dst_null_f()
   {
      return dst_reg(brw_null_reg());
   }

   dst_reg dst_null_d()
   {
      return dst_reg(retype(brw_null_reg(), BRW_REGISTER_TYPE_D));
   }

   dst_reg dst_null_ud()
   {
      return dst_reg(retype(brw_null_reg(), BRW_REGISTER_TYPE_UD));
   }

   const struct brw_sampler_prog_key_data * const key_tex;
   struct brw_vue_prog_data * const prog_data;
   char *fail_msg;
   bool failed;

   /**
    * GLSL IR currently being processed, which is associated with our
    * driver IR instructions for debugging purposes.
    */
   const void *base_ir;
   const char *current_annotation;

   int first_non_payload_grf;
   unsigned int max_grf;
   int *virtual_grf_start;
   int *virtual_grf_end;
   brw::vec4_live_variables *live_intervals;
   dst_reg userplane[MAX_CLIP_PLANES];

   bool need_all_constants_in_pull_buffer;

   /* Regs for vertex results.  Generated at ir_variable visiting time
    * for the ir->location's used.
    */
   dst_reg output_reg[BRW_VARYING_SLOT_COUNT];
   const char *output_reg_annotation[BRW_VARYING_SLOT_COUNT];
   int uniforms;

   src_reg shader_start_time;

   bool run();
   void fail(const char *msg, ...);

   int setup_uniforms(int payload_reg);

   bool reg_allocate_trivial();
   bool reg_allocate();
   void evaluate_spill_costs(float *spill_costs, bool *no_spill);
   int choose_spill_reg(struct ra_graph *g);
   void spill_reg(int spill_reg);
   void move_grf_array_access_to_scratch();
   void move_uniform_array_access_to_pull_constants();
   void move_push_constants_to_pull_constants();
   void split_uniform_registers();
   void pack_uniform_registers();
   void calculate_live_intervals();
   void invalidate_live_intervals();
   void split_virtual_grfs();
   bool opt_vector_float();
   bool opt_reduce_swizzle();
   bool dead_code_eliminate();
   int var_range_start(unsigned v, unsigned n) const;
   int var_range_end(unsigned v, unsigned n) const;
   bool virtual_grf_interferes(int a, int b);
   bool opt_cmod_propagation();
   bool opt_copy_propagation(bool do_constant_prop = true);
   bool opt_cse_local(bblock_t *block);
   bool opt_cse();
   bool opt_algebraic();
   bool opt_register_coalesce();
   bool eliminate_find_live_channel();
   bool is_dep_ctrl_unsafe(const vec4_instruction *inst);
   void opt_set_dependency_control();
   void opt_schedule_instructions();
   void convert_to_hw_regs();

   vec4_instruction *emit(vec4_instruction *inst);

   vec4_instruction *emit(enum opcode opcode);
   vec4_instruction *emit(enum opcode opcode, const dst_reg &dst);
   vec4_instruction *emit(enum opcode opcode, const dst_reg &dst,
                          const src_reg &src0);
   vec4_instruction *emit(enum opcode opcode, const dst_reg &dst,
                          const src_reg &src0, const src_reg &src1);
   vec4_instruction *emit(enum opcode opcode, const dst_reg &dst,
                          const src_reg &src0, const src_reg &src1,
                          const src_reg &src2);

   vec4_instruction *emit_before(bblock_t *block,
                                 vec4_instruction *inst,
				 vec4_instruction *new_inst);

#define EMIT1(op) vec4_instruction *op(const dst_reg &, const src_reg &);
#define EMIT2(op) vec4_instruction *op(const dst_reg &, const src_reg &, const src_reg &);
#define EMIT3(op) vec4_instruction *op(const dst_reg &, const src_reg &, const src_reg &, const src_reg &);
   EMIT1(MOV)
   EMIT1(NOT)
   EMIT1(RNDD)
   EMIT1(RNDE)
   EMIT1(RNDZ)
   EMIT1(FRC)
   EMIT1(F32TO16)
   EMIT1(F16TO32)
   EMIT2(ADD)
   EMIT2(MUL)
   EMIT2(MACH)
   EMIT2(MAC)
   EMIT2(AND)
   EMIT2(OR)
   EMIT2(XOR)
   EMIT2(DP3)
   EMIT2(DP4)
   EMIT2(DPH)
   EMIT2(SHL)
   EMIT2(SHR)
   EMIT2(ASR)
   vec4_instruction *CMP(dst_reg dst, src_reg src0, src_reg src1,
			 enum brw_conditional_mod condition);
   vec4_instruction *IF(src_reg src0, src_reg src1,
                        enum brw_conditional_mod condition);
   vec4_instruction *IF(enum brw_predicate predicate);
   EMIT1(SCRATCH_READ)
   EMIT2(SCRATCH_WRITE)
   EMIT3(LRP)
   EMIT1(BFREV)
   EMIT3(BFE)
   EMIT2(BFI1)
   EMIT3(BFI2)
   EMIT1(FBH)
   EMIT1(FBL)
   EMIT1(CBIT)
   EMIT3(MAD)
   EMIT2(ADDC)
   EMIT2(SUBB)
#undef EMIT1
#undef EMIT2
#undef EMIT3

   int implied_mrf_writes(vec4_instruction *inst);

   vec4_instruction *emit_minmax(enum brw_conditional_mod conditionalmod, dst_reg dst,
                                 src_reg src0, src_reg src1);

   vec4_instruction *emit_lrp(const dst_reg &dst, const src_reg &x,
                              const src_reg &y, const src_reg &a);

   /**
    * Copy any live channel from \p src to the first channel of the
    * result.
    */
   src_reg emit_uniformize(const src_reg &src);

   src_reg fix_3src_operand(const src_reg &src);
   src_reg resolve_source_modifiers(const src_reg &src);

   vec4_instruction *emit_math(enum opcode opcode, const dst_reg &dst, const src_reg &src0,
                               const src_reg &src1 = src_reg());

   src_reg fix_math_operand(const src_reg &src);

   void emit_pack_half_2x16(dst_reg dst, src_reg src0);
   void emit_unpack_half_2x16(dst_reg dst, src_reg src0);
   void emit_unpack_unorm_4x8(const dst_reg &dst, src_reg src0);
   void emit_unpack_snorm_4x8(const dst_reg &dst, src_reg src0);
   void emit_pack_unorm_4x8(const dst_reg &dst, const src_reg &src0);
   void emit_pack_snorm_4x8(const dst_reg &dst, const src_reg &src0);

   void emit_texture(ir_texture_opcode op,
                     dst_reg dest,
                     const glsl_type *dest_type,
                     src_reg coordinate,
                     int coord_components,
                     src_reg shadow_comparitor,
                     src_reg lod, src_reg lod2,
                     src_reg sample_index,
                     uint32_t constant_offset,
                     src_reg offset_value,
                     src_reg mcs,
                     bool is_cube_array,
                     uint32_t surface, src_reg surface_reg,
                     uint32_t sampler, src_reg sampler_reg);

   src_reg emit_mcs_fetch(const glsl_type *coordinate_type, src_reg coordinate,
                          src_reg surface);
   void emit_gen6_gather_wa(uint8_t wa, dst_reg dst);

   void emit_ndc_computation();
   void emit_psiz_and_flags(dst_reg reg);
   vec4_instruction *emit_generic_urb_slot(dst_reg reg, int varying);
   virtual void emit_urb_slot(dst_reg reg, int varying);

   void emit_shader_time_begin();
   void emit_shader_time_end();
   void emit_shader_time_write(int shader_time_subindex, src_reg value);

   src_reg get_scratch_offset(bblock_t *block, vec4_instruction *inst,
			      src_reg *reladdr, int reg_offset);
   void emit_scratch_read(bblock_t *block, vec4_instruction *inst,
			  dst_reg dst,
			  src_reg orig_src,
			  int base_offset);
   void emit_scratch_write(bblock_t *block, vec4_instruction *inst,
			   int base_offset);
   void emit_pull_constant_load(bblock_t *block, vec4_instruction *inst,
				dst_reg dst,
				src_reg orig_src,
<<<<<<< HEAD
				int base_offset,
=======
                                int base_offset,
>>>>>>> f1d29099
                                src_reg indirect);
   void emit_pull_constant_load_reg(dst_reg dst,
                                    src_reg surf_index,
                                    src_reg offset,
                                    bblock_t *before_block,
                                    vec4_instruction *before_inst);
   src_reg emit_resolve_reladdr(int scratch_loc[], bblock_t *block,
                                vec4_instruction *inst, src_reg src);

   void resolve_ud_negate(src_reg *reg);

   bool lower_minmax();

   src_reg get_timestamp();

   void dump_instruction(backend_instruction *inst);
   void dump_instruction(backend_instruction *inst, FILE *file);

   bool is_high_sampler(src_reg sampler);

   bool optimize_predicate(nir_alu_instr *instr, enum brw_predicate *predicate);

   virtual void emit_nir_code();
   virtual void nir_setup_uniforms();
   virtual void nir_setup_system_value_intrinsic(nir_intrinsic_instr *instr);
   virtual void nir_setup_system_values();
   virtual void nir_emit_impl(nir_function_impl *impl);
   virtual void nir_emit_cf_list(exec_list *list);
   virtual void nir_emit_if(nir_if *if_stmt);
   virtual void nir_emit_loop(nir_loop *loop);
   virtual void nir_emit_block(nir_block *block);
   virtual void nir_emit_instr(nir_instr *instr);
   virtual void nir_emit_load_const(nir_load_const_instr *instr);
   virtual void nir_emit_intrinsic(nir_intrinsic_instr *instr);
   virtual void nir_emit_alu(nir_alu_instr *instr);
   virtual void nir_emit_jump(nir_jump_instr *instr);
   virtual void nir_emit_texture(nir_tex_instr *instr);
   virtual void nir_emit_undef(nir_ssa_undef_instr *instr);
   virtual void nir_emit_ssbo_atomic(int op, nir_intrinsic_instr *instr);

   dst_reg get_nir_dest(nir_dest dest, enum brw_reg_type type);
   dst_reg get_nir_dest(nir_dest dest, nir_alu_type type);
   dst_reg get_nir_dest(nir_dest dest);
   src_reg get_nir_src(nir_src src, enum brw_reg_type type,
                       unsigned num_components = 4);
   src_reg get_nir_src(nir_src src, nir_alu_type type,
                       unsigned num_components = 4);
   src_reg get_nir_src(nir_src src,
                       unsigned num_components = 4);
   src_reg get_indirect_offset(nir_intrinsic_instr *instr);

   virtual dst_reg *make_reg_for_system_value(int location,
                                              const glsl_type *type) = 0;

   dst_reg *nir_locals;
   dst_reg *nir_ssa_values;
   dst_reg *nir_system_values;

protected:
   void emit_vertex();
   void lower_attributes_to_hw_regs(const int *attribute_map,
                                    bool interleaved);
   void setup_payload_interference(struct ra_graph *g, int first_payload_node,
                                   int reg_node_count);
   virtual void setup_payload() = 0;
   virtual void emit_prolog() = 0;
   virtual void emit_thread_end() = 0;
   virtual void emit_urb_write_header(int mrf) = 0;
   virtual vec4_instruction *emit_urb_write_opcode(bool complete) = 0;
   virtual void gs_emit_vertex(int stream_id);
   virtual void gs_end_primitive();

private:
   bool vectorize_mov(bblock_t *block, vec4_instruction *inst,
                      uint8_t imm[4], vec4_instruction *imm_inst[4],
                      int inst_count, unsigned writemask);

   /**
    * If true, then register allocation should fail instead of spilling.
    */
   const bool no_spills;

   int shader_time_index;

   unsigned last_scratch; /**< measured in 32-byte (register size) units */
};

} /* namespace brw */
#endif /* __cplusplus */

#endif /* BRW_VEC4_H */<|MERGE_RESOLUTION|>--- conflicted
+++ resolved
@@ -285,11 +285,7 @@
    void emit_pull_constant_load(bblock_t *block, vec4_instruction *inst,
 				dst_reg dst,
 				src_reg orig_src,
-<<<<<<< HEAD
-				int base_offset,
-=======
                                 int base_offset,
->>>>>>> f1d29099
                                 src_reg indirect);
    void emit_pull_constant_load_reg(dst_reg dst,
                                     src_reg surf_index,
