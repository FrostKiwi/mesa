--- conflicted
+++ resolved
@@ -1689,21 +1689,11 @@
          break;
       case OPCODE_UP2H:        /* unpack two 16-bit floats */
          {
-<<<<<<< HEAD
-            GLfloat a[4], result[4];
-            fi_type fi;
-            GLhalfNV hx, hy;
-            fetch_vector1(&inst->SrcReg[0], machine, a);
-            fi.f = a[0];
-            hx = fi.i & 0xffff;
-            hy = fi.i >> 16;
-=======
             const GLuint raw = fetch_vector1ui(&inst->SrcReg[0], machine);
             GLfloat result[4];
-            GLhalfNV hx, hy;
+            GLushort hx, hy;
             hx = raw & 0xffff;
             hy = raw >> 16;
->>>>>>> 099e8ec5
             result[0] = result[2] = _mesa_half_to_float(hx);
             result[1] = result[3] = _mesa_half_to_float(hy);
             store_vector4(inst, machine, result);
@@ -1711,21 +1701,11 @@
          break;
       case OPCODE_UP2US:       /* unpack two GLushorts */
          {
-<<<<<<< HEAD
-            GLfloat a[4], result[4];
-            fi_type fi;
-            GLushort usx, usy;
-            fetch_vector1(&inst->SrcReg[0], machine, a);
-            fi.f = a[0];
-            usx = fi.i & 0xffff;
-            usy = fi.i >> 16;
-=======
             const GLuint raw = fetch_vector1ui(&inst->SrcReg[0], machine);
             GLfloat result[4];
             GLushort usx, usy;
             usx = raw & 0xffff;
             usy = raw >> 16;
->>>>>>> 099e8ec5
             result[0] = result[2] = usx * (1.0f / 65535.0f);
             result[1] = result[3] = usy * (1.0f / 65535.0f);
             store_vector4(inst, machine, result);
@@ -1733,45 +1713,23 @@
          break;
       case OPCODE_UP4B:        /* unpack four GLbytes */
          {
-<<<<<<< HEAD
-            GLfloat a[4], result[4];
-            fi_type fi;
-            fetch_vector1(&inst->SrcReg[0], machine, a);
-            fi.f = a[0];
-            result[0] = (((fi.i >> 0) & 0xff) - 128) / 127.0F;
-            result[1] = (((fi.i >> 8) & 0xff) - 128) / 127.0F;
-            result[2] = (((fi.i >> 16) & 0xff) - 128) / 127.0F;
-            result[3] = (((fi.i >> 24) & 0xff) - 128) / 127.0F;
-=======
             const GLuint raw = fetch_vector1ui(&inst->SrcReg[0], machine);
             GLfloat result[4];
             result[0] = (((raw >> 0) & 0xff) - 128) / 127.0F;
             result[1] = (((raw >> 8) & 0xff) - 128) / 127.0F;
             result[2] = (((raw >> 16) & 0xff) - 128) / 127.0F;
             result[3] = (((raw >> 24) & 0xff) - 128) / 127.0F;
->>>>>>> 099e8ec5
             store_vector4(inst, machine, result);
          }
          break;
       case OPCODE_UP4UB:       /* unpack four GLubytes */
          {
-<<<<<<< HEAD
-            GLfloat a[4], result[4];
-            fi_type fi;
-            fetch_vector1(&inst->SrcReg[0], machine, a);
-            fi.f = a[0];
-            result[0] = ((fi.i >> 0) & 0xff) / 255.0F;
-            result[1] = ((fi.i >> 8) & 0xff) / 255.0F;
-            result[2] = ((fi.i >> 16) & 0xff) / 255.0F;
-            result[3] = ((fi.i >> 24) & 0xff) / 255.0F;
-=======
             const GLuint raw = fetch_vector1ui(&inst->SrcReg[0], machine);
             GLfloat result[4];
             result[0] = ((raw >> 0) & 0xff) / 255.0F;
             result[1] = ((raw >> 8) & 0xff) / 255.0F;
             result[2] = ((raw >> 16) & 0xff) / 255.0F;
             result[3] = ((raw >> 24) & 0xff) / 255.0F;
->>>>>>> 099e8ec5
             store_vector4(inst, machine, result);
          }
          break;
