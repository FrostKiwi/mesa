--- conflicted
+++ resolved
@@ -38,10 +38,6 @@
 #include "lp_clear.h"
 #include "lp_context.h"
 #include "lp_flush.h"
-<<<<<<< HEAD
-=======
-#include "lp_prim_vbuf.h"
->>>>>>> a1de400e
 #include "lp_state.h"
 #include "lp_surface.h"
 #include "lp_texture.h"
@@ -74,7 +70,6 @@
    }
 
    for (i = 0; i < PIPE_MAX_VERTEX_SAMPLERS; i++) {
-      lp_destroy_tex_tile_cache(llvmpipe->vertex_tex_cache[i]);
       pipe_texture_reference(&llvmpipe->vertex_textures[i], NULL);
    }
 
@@ -94,35 +89,7 @@
 {
    struct llvmpipe_context *llvmpipe = llvmpipe_context( pipe );
 
-<<<<<<< HEAD
    return lp_setup_is_texture_referenced(llvmpipe->setup, texture);
-=======
-   /* check if any of the bound drawing surfaces are this texture */
-   if(llvmpipe->dirty_render_cache) {
-      for (i = 0; i < llvmpipe->framebuffer.nr_cbufs; i++) {
-         if(llvmpipe->framebuffer.cbufs[i] && 
-            llvmpipe->framebuffer.cbufs[i]->texture == texture)
-            return PIPE_REFERENCED_FOR_WRITE;
-      }
-      if(llvmpipe->framebuffer.zsbuf && 
-         llvmpipe->framebuffer.zsbuf->texture == texture)
-         return PIPE_REFERENCED_FOR_WRITE;
-   }
-
-   /* check if any of the tex_cache textures are this texture */
-   for (i = 0; i < PIPE_MAX_SAMPLERS; i++) {
-      if (llvmpipe->tex_cache[i] &&
-            llvmpipe->tex_cache[i]->texture == texture)
-         return PIPE_REFERENCED_FOR_READ;
-   }
-   for (i = 0; i < PIPE_MAX_VERTEX_SAMPLERS; i++) {
-      if (llvmpipe->vertex_tex_cache[i] &&
-          llvmpipe->vertex_tex_cache[i]->texture == texture)
-         return PIPE_REFERENCED_FOR_READ;
-   }
-   
-   return PIPE_UNREFERENCED;
->>>>>>> a1de400e
 }
 
 static unsigned int
@@ -202,56 +169,21 @@
    llvmpipe_init_texture_funcs( llvmpipe );
 
    /*
-<<<<<<< HEAD
-=======
-    * Alloc caches for accessing drawing surfaces and textures.
-    */
-   for (i = 0; i < PIPE_MAX_COLOR_BUFS; i++)
-      llvmpipe->cbuf_cache[i] = lp_create_tile_cache( screen );
-
-   for (i = 0; i < PIPE_MAX_SAMPLERS; i++)
-      llvmpipe->tex_cache[i] = lp_create_tex_tile_cache( screen );
-   for (i = 0; i < PIPE_MAX_VERTEX_SAMPLERS; i++)
-      llvmpipe->vertex_tex_cache[i] = lp_create_tex_tile_cache(screen);
-
-
-   /*
->>>>>>> a1de400e
     * Create drawing context and plug our rendering stage into it.
     */
    llvmpipe->draw = draw_create();
    if (!llvmpipe->draw) 
       goto fail;
 
-<<<<<<< HEAD
-   /* FIXME: vertex sampler state
-    */
-=======
    /* FIXME: devise alternative to draw_texture_samplers */
->>>>>>> a1de400e
 
    if (debug_get_bool_option( "LP_NO_RAST", FALSE ))
       llvmpipe->no_rast = TRUE;
 
-<<<<<<< HEAD
    llvmpipe->setup = lp_setup_create( screen,
                                       llvmpipe->draw );
    if (!llvmpipe->setup)
       goto fail;
-=======
-   llvmpipe->vbuf_backend = lp_create_vbuf_backend(llvmpipe);
-   if (!llvmpipe->vbuf_backend)
-      goto fail;
-
-   llvmpipe->vbuf = draw_vbuf_stage(llvmpipe->draw, llvmpipe->vbuf_backend);
-   if (!llvmpipe->vbuf)
-      goto fail;
-
-   draw_set_rasterize_stage(llvmpipe->draw, llvmpipe->vbuf);
-   draw_set_render(llvmpipe->draw, llvmpipe->vbuf_backend);
-
-
->>>>>>> a1de400e
 
    /* plug in AA line/point stages */
    draw_install_aaline_stage(llvmpipe->draw, &llvmpipe->pipe);
