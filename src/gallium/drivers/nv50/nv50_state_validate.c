--- conflicted
+++ resolved
@@ -404,16 +404,11 @@
 			    (nv50->state.hw_dirty & (1 << i)))
 				continue;
 
-<<<<<<< HEAD
-		nv50_validate_samplers(nv50, so, 0); /* VP samplers */
-		nv50_validate_samplers(nv50, so, 2); /* FP samplers */
-=======
 			nr_dwords += (nv50->state.hw[i]->total +
 				      nv50->state.hw[i]->cur);
 			nr_relocs += nv50->state.hw[i]->cur_reloc;
 			nv50->state.hw_dirty |= (1 << i);
 		}
->>>>>>> 9b348d0e
 
 		nv50->screen->cur_ctx = nv50;
 	}
