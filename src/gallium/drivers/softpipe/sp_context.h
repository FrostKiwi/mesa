--- conflicted
+++ resolved
@@ -78,12 +78,7 @@
    unsigned num_samplers;
    unsigned num_sampler_views;
    unsigned num_vertex_samplers;
-<<<<<<< HEAD
    unsigned num_vertex_sampler_views;
-   unsigned num_vertex_elements;
-=======
-   unsigned num_vertex_textures;
->>>>>>> 9b348d0e
    unsigned num_vertex_buffers;
 
    unsigned dirty; /**< Mask of SP_NEW_x flags */
